--- conflicted
+++ resolved
@@ -27,12 +27,9 @@
 import LandingPage from './components/LandingPage';
 import boltBadge from './assets/black_circle_360x360.png';
 import IdeaDetail from './components/IdeaDetail';
-<<<<<<< HEAD
 import BuildPage from './components/BuildPage';
 import IdeaAgentPage from './components/IdeaAgentPage';
-=======
 import CategoriesPage from './components/CategoriesPage';
->>>>>>> 45b08b15
 
 const AppContent: React.FC = () => {
   const [sidebarOpen, setSidebarOpen] = useState(false);
@@ -138,7 +135,6 @@
             <Route path="/help-support" element={<HelpSupport />} />
             <Route path="/pricing" element={<PricingPage />} />
             <Route path="/privacy" element={<PrivacyPolicy />} />
-<<<<<<< HEAD
             <Route path="/build" element={<BuildPage />} />
             <Route path="/idea-agent" element={<IdeaAgentPage />} />
             <Route
@@ -152,9 +148,7 @@
                 </div>
               }
             />
-=======
             <Route path="/categories" element={<CategoriesPage />} />
->>>>>>> 45b08b15
             <Route
               path="/community"
               element={
