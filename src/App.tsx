--- conflicted
+++ resolved
@@ -9,11 +9,7 @@
 import { AuthProvider } from './components/AuthProvider';
 import Sidebar from './components/Sidebar';
 import MainContent from './components/MainContent';
-<<<<<<< HEAD
 import RepositoryDetail from './components/RepositoryDetail';
-=======
-import IdeaDetail from './components/IdeaDetail';
->>>>>>> 0e5bb84e
 import UserProfile from './components/UserProfile';
 import SavedIdeas from './components/SavedIdeas';
 import MySubmissions from './components/MySubmissions';
@@ -31,6 +27,7 @@
 import GoogleTag from './components/GoogleAnalytics';
 import LandingPage from './components/LandingPage';
 import boltBadge from './assets/black_circle_360x360.png';
+import IdeaDetail from './components/IdeaDetail';
 
 const AppContent: React.FC = () => {
   const [sidebarOpen, setSidebarOpen] = useState(false);
@@ -108,7 +105,7 @@
             <Route path="/landing" element={<LandingPage />} />
             <Route path="/" element={<Navigate to="/landing" replace />} />
             <Route
-              path="/ideas/:id"
+              path="/ideas"
               element={
                 <MainContent
                   filterOpen={filterOpen}
@@ -117,12 +114,9 @@
                 />
               }
             />
-<<<<<<< HEAD
             <Route path="/repositories/:id" element={<RepositoryDetail />} />
-=======
             <Route path="/ideas/:id" element={<IdeaDetail />} />
             <Route path="/:owner/:repo" element={<IdeaDetail />} />
->>>>>>> 0e5bb84e
             <Route
               path="/profile"
               element={
