--- conflicted
+++ resolved
@@ -9,7 +9,11 @@
 import IdeaCard from './IdeaCard';
 import FilterPanel from './FilterPanel';
 import { IdeaData, FilterOptions } from '../types';
-import { useIdeas, IdeaFilters, convertIdeaToIdeaData } from '../hooks/useIdeas';
+import {
+  useIdeas,
+  IdeaFilters,
+  convertIdeaToIdeaData,
+} from '../hooks/useIdeas';
 import { useSubmissions } from '../hooks/useSubmissions';
 import { Zap } from 'lucide-react';
 import FullScreenLoader from './FullScreenLoader';
@@ -59,26 +63,29 @@
   }, [ideas]);
 
   // Convert FilterOptions to IdeaFilters format
-  const convertToIdeaFilters = useCallback((filterOptions: FilterOptions, searchTerm: string): IdeaFilters => {
-    return {
-      min_score: filterOptions.opportunityScore[0],
-      max_score: filterOptions.opportunityScore[1],
-      is_premium: null, // We don't filter by premium status in the UI currently
-      status: [], // We don't filter by status in the UI currently
-      search_query: searchTerm,
-      idea_categories: filterOptions.categories,
-      idea_industries: filterOptions.industries,
-      license_names: filterOptions.license,
-    };
-  }, []);
+  const convertToIdeaFilters = useCallback(
+    (filterOptions: FilterOptions, searchTerm: string): IdeaFilters => {
+      return {
+        min_score: filterOptions.opportunityScore[0],
+        max_score: filterOptions.opportunityScore[1],
+        is_premium: null, // We don't filter by premium status in the UI currently
+        status: [], // We don't filter by status in the UI currently
+        search_query: searchTerm,
+        idea_categories: filterOptions.categories,
+        idea_industries: filterOptions.industries,
+        license_names: filterOptions.license,
+      };
+    },
+    [],
+  );
 
   // Apply filters when they change - use a ref to prevent infinite loops
   const lastAppliedFiltersRef = useRef<string>('');
-  
+
   useEffect(() => {
     const ideaFilters = convertToIdeaFilters(filters, searchQuery);
     const filtersString = JSON.stringify(ideaFilters);
-    
+
     // Only apply if filters actually changed
     if (filtersString !== lastAppliedFiltersRef.current) {
       lastAppliedFiltersRef.current = filtersString;
@@ -120,7 +127,7 @@
         return scoreB - scoreA;
       })
       .slice(0, 4)
-      .map(idea => idea.id);
+      .map((idea) => idea.id);
   }, [ideas]);
 
   // Filter ideas for different sections
@@ -129,8 +136,8 @@
     return [...convertedIdeas]
       .sort((a, b) => {
         // Get the original idea data to access overall_teardown_score
-        const ideaA = ideas.find(idea => idea.id === a.id);
-        const ideaB = ideas.find(idea => idea.id === b.id);
+        const ideaA = ideas.find((idea) => idea.id === a.id);
+        const ideaB = ideas.find((idea) => idea.id === b.id);
         const scoreA = ideaA?.overall_teardown_score || 0;
         const scoreB = ideaB?.overall_teardown_score || 0;
         return scoreB - scoreA;
@@ -139,11 +146,15 @@
   }, [convertedIdeas, ideas]);
 
   const communityPicks = useMemo(() => {
-    let filtered = convertedIdeas.filter((idea) => idea.communityPick);
-    
+    const filtered = convertedIdeas.filter((idea) => idea.communityPick);
+
     // Sort by repository stars (highest first) and take top 4
     return filtered
-      .sort((a, b) => (b.repositoryStargazersCount || 0) - (a.repositoryStargazersCount || 0))
+      .sort(
+        (a, b) =>
+          (b.repositoryStargazersCount || 0) -
+          (a.repositoryStargazersCount || 0),
+      )
       .slice(0, 4);
   }, [convertedIdeas]);
 
@@ -151,7 +162,9 @@
   const discoveryIdeas = useMemo(() => {
     return [...convertedIdeas].sort((a, b) => {
       if (!a.generatedAt || !b.generatedAt) return 0;
-      return new Date(b.generatedAt).getTime() - new Date(a.generatedAt).getTime();
+      return (
+        new Date(b.generatedAt).getTime() - new Date(a.generatedAt).getTime()
+      );
     });
   }, [convertedIdeas]);
 
@@ -216,25 +229,6 @@
 
       {/* Main Content */}
       <div className="max-w-7xl mx-auto px-6 py-8 pt-4">
-<<<<<<< HEAD
-=======
-        {/* Built with bolt */}
-        <div className="pb-3">
-          <a
-            href="https://bolt.new"
-            target="_blank"
-            rel="noopener noreferrer"
-            className="group inline-flex items-center space-x-3 bg-gradient-to-r from-orange-500 to-orange-600 text-white py-3 rounded-xl font-semibold hover:from-orange-600 hover:to-orange-700 transition-all duration-300 hover:scale-105 hover:shadow-lg">
-            <div className="flex items-center space-x-1 px-5">
-              <Zap className="h-5 w-5 text-orange-100 group-hover:text-white transition-colors" />
-              <span className="text-sm font-bold tracking-wide">
-                BUILT WITH BOLT
-              </span>
-            </div>
-          </a>
-        </div>
-
->>>>>>> 936a3194
         {/* Submit Repository Section - Only show if user has no submissions */}
         {submissions.length === 0 && (
           <section className="mb-12">
@@ -304,7 +298,7 @@
                     idea={{
                       ...idea,
                       // Mark as trending if it's in the top 4 by teardown score
-                      isTrending: topTrendingIdeasIds.includes(idea.id)
+                      isTrending: topTrendingIdeasIds.includes(idea.id),
                     }}
                     onClick={() => handleIdeaSelect(idea)}
                     onRegisterClick={onRegisterClick}
@@ -333,7 +327,7 @@
                     idea={{
                       ...idea,
                       // Mark as trending if it's in the top 4 by teardown score
-                      isTrending: topTrendingIdeasIds.includes(idea.id)
+                      isTrending: topTrendingIdeasIds.includes(idea.id),
                     }}
                     onClick={() => handleIdeaSelect(idea)}
                     onRegisterClick={onRegisterClick}
@@ -367,7 +361,7 @@
                           idea={{
                             ...idea,
                             // Mark as trending if it's in the top 4 by teardown score
-                            isTrending: topTrendingIdeasIds.includes(idea.id)
+                            isTrending: topTrendingIdeasIds.includes(idea.id),
                           }}
                           onClick={() => handleIdeaSelect(idea)}
                           onRegisterClick={onRegisterClick}
@@ -381,7 +375,7 @@
                         idea={{
                           ...idea,
                           // Mark as trending if it's in the top 4 by teardown score
-                          isTrending: topTrendingIdeasIds.includes(idea.id)
+                          isTrending: topTrendingIdeasIds.includes(idea.id),
                         }}
                         onClick={() => handleIdeaSelect(idea)}
                         onRegisterClick={onRegisterClick}
