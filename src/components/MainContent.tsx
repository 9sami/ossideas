--- conflicted
+++ resolved
@@ -38,12 +38,7 @@
     isNew: false,
     isTrending: false,
     communityPick: false,
-    appliedSections: [
-      'trending',
-      'community',
-      'newArrivals',
-      'discovery',
-    ],
+    appliedSections: ['trending', 'community', 'newArrivals', 'discovery'],
   });
 
   // Main repositories hook for discovery section
@@ -61,8 +56,6 @@
 
   const lastRepositoryElementRef = useRef<HTMLDivElement>(null);
 
-<<<<<<< HEAD
-=======
   // Check if filters are active
   const hasActiveFilters = useMemo(() => {
     return (
@@ -78,11 +71,13 @@
   }, [searchQuery, filters]);
 
   // Helper function to check if a section should be filtered
-  const shouldFilterSection = useCallback((sectionId: string) => {
-    return hasActiveFilters && filters.appliedSections.includes(sectionId);
-  }, [hasActiveFilters, filters.appliedSections]);
-
->>>>>>> 40a6926b
+  const shouldFilterSection = useCallback(
+    (sectionId: string) => {
+      return hasActiveFilters && filters.appliedSections.includes(sectionId);
+    },
+    [hasActiveFilters, filters.appliedSections],
+  );
+
   // Check if initial data is loading (show full screen loader)
   const isInitialLoading = useMemo(() => {
     const hasAnyData =
@@ -130,9 +125,6 @@
     };
   }, [loading, hasMore, loadMore]);
 
-<<<<<<< HEAD
-  // Convert repositories to idea format for display
-=======
   // Apply search and filters to repositories
   const applyFilters = useCallback(
     (items: Repository[]) => {
@@ -211,7 +203,6 @@
   );
 
   // Convert repositories to idea format for display - ONLY REPOSITORIES
->>>>>>> 40a6926b
   const convertRepositoryToIdea = useCallback(
     (repo: Repository): IdeaData => ({
       id: repo.id,
@@ -258,47 +249,48 @@
     [],
   );
 
-<<<<<<< HEAD
-  // Convert specialized repositories to ideas
-  const newArrivals = useMemo(
-    () => newRepositories.map(convertRepositoryToIdea),
-    [newRepositories, convertRepositoryToIdea],
-  );
-
-  const trendingIdeas = useMemo(
-    () => trendingRepositories.map(convertRepositoryToIdea),
-    [trendingRepositories, convertRepositoryToIdea],
-  );
-
-  const communityPicks = useMemo(
-    () => communityRepositories.map(convertRepositoryToIdea),
-    [communityRepositories, convertRepositoryToIdea],
-  );
-
-  const handleIdeaSelect = (idea: IdeaData) => {
-    navigate(`/ideas/${idea.id}`);
-=======
   // Apply filtering based on section settings - ALL FROM REPOSITORIES ONLY
   const trendingIdeas = useMemo(() => {
     const filteredRepos = shouldFilterSection('trending')
       ? applyFilters(trendingRepositories)
       : trendingRepositories;
     return filteredRepos.map(convertRepositoryToIdea);
-  }, [searchQuery, filters, trendingRepositories, convertRepositoryToIdea, applyFilters, shouldFilterSection]);
+  }, [
+    searchQuery,
+    filters,
+    trendingRepositories,
+    convertRepositoryToIdea,
+    applyFilters,
+    shouldFilterSection,
+  ]);
 
   const communityPicks = useMemo(() => {
     const filteredRepos = shouldFilterSection('community')
       ? applyFilters(communityRepositories)
       : communityRepositories;
     return filteredRepos.map(convertRepositoryToIdea);
-  }, [searchQuery, filters, communityRepositories, convertRepositoryToIdea, applyFilters, shouldFilterSection]);
+  }, [
+    searchQuery,
+    filters,
+    communityRepositories,
+    convertRepositoryToIdea,
+    applyFilters,
+    shouldFilterSection,
+  ]);
 
   const newArrivals = useMemo(() => {
     const filteredRepos = shouldFilterSection('newArrivals')
       ? applyFilters(newRepositories)
       : newRepositories;
     return filteredRepos.map(convertRepositoryToIdea);
-  }, [searchQuery, filters, newRepositories, convertRepositoryToIdea, applyFilters, shouldFilterSection]);
+  }, [
+    searchQuery,
+    filters,
+    newRepositories,
+    convertRepositoryToIdea,
+    applyFilters,
+    shouldFilterSection,
+  ]);
 
   // Discovery section - also from repositories only
   const discoveryIdeas = useMemo(() => {
@@ -306,16 +298,24 @@
       ? applyFilters(repositories)
       : repositories;
     return filteredRepos.map(convertRepositoryToIdea);
-  }, [searchQuery, filters, repositories, convertRepositoryToIdea, applyFilters, shouldFilterSection]);
+  }, [
+    searchQuery,
+    filters,
+    repositories,
+    convertRepositoryToIdea,
+    applyFilters,
+    shouldFilterSection,
+  ]);
 
   // Handle idea selection - navigate to repository detail page since all are repository-based
   const handleIdeaSelect = (idea: IdeaData) => {
     // Since all ideas are now repository-based, find the repository ID
-    const repo = repositories.find((r) => r.full_name === idea.ossProject) ||
-                 trendingRepositories.find((r) => r.full_name === idea.ossProject) ||
-                 communityRepositories.find((r) => r.full_name === idea.ossProject) ||
-                 newRepositories.find((r) => r.full_name === idea.ossProject);
-    
+    const repo =
+      repositories.find((r) => r.full_name === idea.ossProject) ||
+      trendingRepositories.find((r) => r.full_name === idea.ossProject) ||
+      communityRepositories.find((r) => r.full_name === idea.ossProject) ||
+      newRepositories.find((r) => r.full_name === idea.ossProject);
+
     if (repo) {
       // Navigate to repository detail page
       navigate(`/repositories/${repo.id}`);
@@ -324,7 +324,6 @@
       console.warn('Repository not found for idea:', idea.ossProject);
       navigate(`/ideas/${idea.id}`);
     }
->>>>>>> 40a6926b
   };
 
   // Show full screen loader during initial load
@@ -333,36 +332,25 @@
   }
 
   // Helper function to get section description with static counts
-<<<<<<< HEAD
   const getSectionDescription = (sectionId: string, currentCount: number) => {
-=======
-  const getSectionDescription = (
-    sectionId: string,
-    currentCount: number,
-  ) => {
     const isFiltered = shouldFilterSection(sectionId);
-    
+
     if (hasActiveFilters && isFiltered) {
-      return `${currentCount} ${currentCount === 1 ? 'result' : 'results'} match your filters`;
+      return `${currentCount} ${
+        currentCount === 1 ? 'result' : 'results'
+      } match your filters`;
     }
-    
+
     // Descriptive counts for sections
->>>>>>> 40a6926b
     switch (sectionId) {
       case 'trending':
         return `${currentCount} trending repositories with high engagement`;
       case 'community':
         return `${currentCount} community favorites with strong adoption`;
       case 'newArrivals':
-<<<<<<< HEAD
-        return `${currentCount} recently added repositories`;
-      case 'discovery':
-        return `${currentCount} repositories to explore`;
-=======
         return `${currentCount} repositories created in the last 30 days`;
       case 'discovery':
         return `Curated startup opportunities from open source projects`;
->>>>>>> 40a6926b
       default:
         return `${currentCount} ${currentCount === 1 ? 'item' : 'items'}`;
     }
